// Copyright (c) 2023-present Mattermost, Inc. All Rights Reserved.
// See LICENSE.txt for license information.

package main

import (
	"bytes"
	_ "embed"
	"encoding/json"
	"fmt"
	"html/template"
	"net/http"
	"net/url"
	"strings"
	"time"

	"github.com/mattermost/mattermost-plugin-msteams-devsecops/assets"
	"github.com/mattermost/mattermost-plugin-msteams-devsecops/server/store/pluginstore"
	"github.com/mattermost/mattermost/server/public/model"
	"github.com/mattermost/mattermost/server/public/plugin"
	pluginapi "github.com/mattermost/mattermost/server/public/pluginapi"
	"github.com/mattermost/mattermost/server/v8/channels/utils"
	"github.com/sirupsen/logrus"
)

type iFrameContext struct {
	SiteURL  string
	PluginID string
	TenantID string
	UserID   string

	Post                       *model.Post
	PostJSON                   string
	NotificationPreviewContext iFrameNotificationPreviewContext
}

type iFrameNotificationPreviewContext struct {
	PostAuthor *model.User
	Channel    *model.Channel

	ChannelNameDisplay   string
	PostAuthorDisplay    string
	PostCreatedAtDisplay string
}

// iFrame returns the iFrame HTML needed to host Mattermost within a MS Teams app.
func (a *API) iFrame(w http.ResponseWriter, r *http.Request) {
	a.p.API.LogDebug("iFrame", "action", r.URL.Query().Get("action"), "sub_entity_id", r.URL.Query().Get("sub_entity_id"))

	iframeCtx, err := a.makeIFrameContext(iFrameContext{})
	if err != nil {
		a.p.API.LogError("Failed to create iFrame context", "error", err.Error())
		http.Error(w, "Failed to create iFrame context", http.StatusInternalServerError)
		return
	}

	html, err := a.formatTemplate(assets.IFrameHTMLTemplate, iframeCtx)
	if err != nil {
		a.p.API.LogError("Failed to format iFrame HTML", "error", err.Error())
		http.Error(w, "Failed to format iFrame HTML", http.StatusInternalServerError)
		return
	}

	// Set a minimal CSP for the wrapper page
	cspDirectives := []string{
		"style-src 'unsafe-inline'", // Allow inline styles for the iframe positioning
	}
	w.Header().Set("Content-Security-Policy", strings.Join(cspDirectives, "; "))
	w.Header().Set("X-Content-Type-Options", "nosniff")
	w.Header().Set("Referrer-Policy", "strict-origin-when-cross-origin")
	w.Header().Set("Content-Type", "text/html")

	// Set permissions policy for camera and microphone access within the iFrame
	perms := fmt.Sprintf(`camera=(self "%s"), microphone=(self "%s")`, iframeCtx.SiteURL, iframeCtx.SiteURL)
	w.Header().Set("Permissions-Policy", perms)

	// set session cookie to indicate Mattermost is hosted in an iFrame, which allows
	// webapp to bypass "Where do you want to view this" page and set SameSite=none.
	http.SetCookie(w, &http.Cookie{
		Name:     "MMEMBED",
		Value:    "1",
		Path:     "/",
		Secure:   true,
		SameSite: http.SameSiteNoneMode,
	})

	if _, err := w.Write([]byte(html)); err != nil {
		a.p.API.LogWarn("Unable to serve the iFrame", "error", err.Error())
	}
}
func (a *API) iframeNotificationPreview(w http.ResponseWriter, r *http.Request) {
	userID := r.Header.Get("Mattermost-User-ID")
	if userID == "" {
		http.Error(w, "user not authenticated", http.StatusUnauthorized)
		return
	}
	postID := r.URL.Query().Get("post_id")
	if postID == "" {
		http.Error(w, "post_id is required", http.StatusBadRequest)
		return
	}
<<<<<<< HEAD

	post, appErr := a.p.API.GetPost(postID)
	if appErr != nil {
=======
	post, err := a.p.API.GetPost(postID)
	if err != nil {
>>>>>>> 3c5598f1
		http.Error(w, "failed to get post", http.StatusInternalServerError)
		return
	}

	// Check user has access to the post
	if !a.p.API.HasPermissionToChannel(userID, post.ChannelId, model.PermissionReadChannel) {
		http.Error(w, "user does not have access to the post", http.StatusForbidden)
	}

	author, err := a.p.API.GetUser(post.UserId)
	if err != nil {
		a.p.API.LogError("Failed to get author", "user_id", post.UserId, "error", err.Error())
		http.Error(w, "failed to get author", http.StatusInternalServerError)
		return
	}

	channel, err := a.p.API.GetChannel(post.ChannelId)
	if err != nil {
		logrus.Errorf("failed to get channel for channel ID %s: %v", post.ChannelId, err)
		http.Error(w, fmt.Sprintf("failed to get channel: %v", err), http.StatusInternalServerError)
		return
	}

	iframeCtx := iFrameContext{
		Post:   post,
		UserID: userID,

		NotificationPreviewContext: iFrameNotificationPreviewContext{
			PostAuthor: author,
			Channel:    channel,
		},
	}

<<<<<<< HEAD
	iframeCtx, err := a.makeIFrameContext(iframeCtx)
	if err != nil {
		a.p.API.LogError("Failed to create iFrame context", "error", err.Error())
		http.Error(w, "Failed to create iFrame context", http.StatusInternalServerError)
		return
	}

	html, err := a.formatTemplate(assets.IFrameNotificationPreviewHTMLTemplate, iframeCtx)
	if err != nil {
		a.p.API.LogError("Failed to format iFrame HTML", "error", err.Error())
=======
	if channel.Type == model.ChannelTypeDirect || channel.Type == model.ChannelTypeGroup {
		iframeCtx.NotificationPreviewContext.ChannelNameDisplay = "Direct Message"
	} else {
		iframeCtx.NotificationPreviewContext.ChannelNameDisplay = channel.Name
	}

	iframeCtx.NotificationPreviewContext.PostAuthorDisplay = author.GetDisplayName(model.ShowNicknameFullName)

	// Format date in this way: "April 4, 2025 • 10:43 AM"
	iframeCtx.NotificationPreviewContext.PostCreatedAtDisplay = time.Unix(post.CreateAt/1000, 0).Format("January 2, 2006 • 03:04 PM")

	html, appErr := a.formatTemplate(assets.IFrameNotificationPreviewHTMLTemplate, iframeCtx)
	if appErr != nil {
		a.p.API.LogError("Failed to format iFrame HTML", "error", appErr.Error())
>>>>>>> 3c5598f1
		http.Error(w, "Failed to format iFrame HTML", http.StatusInternalServerError)
		return
	}
	w.Header().Set("Content-Type", "text/html")
	w.WriteHeader(http.StatusOK)
	if _, err := w.Write([]byte(html)); err != nil {
		a.p.API.LogError("Unable to serve the iFrame", "error", err.Error())
	}
}

// makeIFrameContext creates the iFrame context for the iFrame HTML template.
// It populates some missing fields (SiteURL, PluginID, TenantID) from specificed context, while
// preserving the existing values in the context.
func (a *API) makeIFrameContext(iframeCtx iFrameContext) (iFrameContext, error) {
	if iframeCtx.SiteURL == "" {
		config := a.p.API.GetConfig()
		iframeCtx.SiteURL = *config.ServiceSettings.SiteURL
		if iframeCtx.SiteURL == "" {
			return iframeCtx, fmt.Errorf("ServiceSettings.SiteURL cannot be empty for MS Teams iFrame")
		}
	}

	if iframeCtx.PluginID == "" {
		iframeCtx.PluginID = url.PathEscape(manifest.Id)
	}
	if iframeCtx.TenantID == "" {
		iframeCtx.TenantID = a.p.getConfiguration().TenantID
	}

	if iframeCtx.Post != nil {
		postJSON, err := json.Marshal(iframeCtx.Post)
		if err != nil {
			return iframeCtx, fmt.Errorf("failed to marshal post: %w", err)
		}
		iframeCtx.PostJSON = string(postJSON)
	}
	return iframeCtx, nil
}

// formatTemplate formats the iFrame HTML template with the site URL and plugin ID
func (a *API) formatTemplate(templateBody string, iframeCtx iFrameContext) (string, error) {
	tmpl, err := template.New("iFrame").Parse(templateBody)
	if err != nil {
		return "", fmt.Errorf("failed to parse iFrame template: %w", err)
	}

	var buf bytes.Buffer
	if err := tmpl.Execute(&buf, iframeCtx); err != nil {
		return "", fmt.Errorf("failed to execute iFrame template: %w", err)
	}

	return buf.String(), nil
}

// authenticate expects a Microsoft Entra ID in the Authorization header, and uses that
// to authenticate to the corresponding user in Mattermost, if it exists.
func (a *API) authenticate(w http.ResponseWriter, r *http.Request) {
	var logger logrus.FieldLogger
	logger = logrus.StandardLogger()

	// If the user is already logged in, redirect to the home page.
	// TODO: Refactor the user properties setup to a function and call it from here if the user is already logged in
	// just in case the user logs in from a tabApp in a browser.
	if r.Header.Get("Mattermost-User-ID") != "" {
		logger = logger.WithField("user_id", r.Header.Get("Mattermost-User-ID"))
		logger.Info("Skipping authentication, user already logged in")

		user, err := a.p.client.User.Get(r.Header.Get("Mattermost-User-ID"))
		if err != nil {
			logger.WithError(err).Error("Failed to get user")
			http.Error(w, "Internal server error", http.StatusInternalServerError)
			return
		}

		http.Redirect(w, r, a.p.getRedirectPathFromUser(logger, user, r.URL.Query().Get("sub_entity_id")), http.StatusSeeOther)
		return
	}

	// check if the `noroute` query param is set, which will skip the routing.
	noroute := false
	_, noroute = r.URL.Query()["noroute"]

	config := a.p.client.Configuration.GetConfig()

	enableDeveloper := config.ServiceSettings.EnableDeveloper

	// Ideally we'd accept the token via an Authorization header, but for now get it from the query string.
	// token := r.Header.Get("Authorization")
	token := r.URL.Query().Get("token")

	// Validate the token in the request, handling all errors if invalid.
	expectedTenantIDs := []string{a.p.getConfiguration().TenantID}
	params := &validateTokenParams{
		jwtKeyFunc:        a.p.tabAppJWTKeyFunc,
		token:             token,
		expectedTenantIDs: expectedTenantIDs,
		enableDeveloper:   enableDeveloper != nil && *enableDeveloper,
		siteURL:           *config.ServiceSettings.SiteURL,
		clientID:          a.p.configuration.AppClientID,
		disableRouting:    noroute,
	}

	claims, validationErr := validateToken(params)
	if validationErr != nil {
		handleErrorWithCode(logger, w, validationErr.StatusCode, validationErr.Message, validationErr.Err)
		return
	}

	if claims == nil {
		handleErrorWithCode(logger, w, http.StatusUnauthorized, "Invalid token claims", nil)
		return
	}

	oid, ok := claims["oid"].(string)
	if !ok || oid == "" {
		logger.Error("Missing or empty claim for oid")
		http.Error(w, "Bad Request", http.StatusBadRequest)
		return
	}

	logger = logger.WithField("oid", oid)

	ssoUsername, ok := claims["unique_name"].(string)
	if !ok || ssoUsername == "" {
		logger.Warn("Missing or empty claim for unique_name")

		ssoUsername, ok = claims["preferred_username"].(string)
		if !ok || ssoUsername == "" {
			logger.Error("Missing or empty claim for unique_name or preferred_username")
			http.Error(w, "Bad Request", http.StatusBadRequest)
			return
		}
	}

	mmUser, err := a.p.client.User.GetByEmail(ssoUsername)
	if err != nil && err != pluginapi.ErrNotFound {
		logger.WithError(err).Error("Failed to query Mattermost user matching unique_name")
		http.Error(w, "Internal server error", http.StatusInternalServerError)
		return
	} else if mmUser == nil {
		logger.Warn("No Mattermost user matching unique_name, redirecting to login")

		// Redirect to the home page
		http.Redirect(w, r, "/", http.StatusSeeOther)
		return
	}

	logger = logger.WithField("user_id", mmUser.Id)

	if mmUser.DeleteAt != 0 {
		logger.Warn("Mattermost user is archived, redirecting to login")

		// Redirect to the home page
		http.Redirect(w, r, "/", http.StatusSeeOther)
		return
	}

	// Keep track of the unique_name and oid in the user's properties to support
	// notifications in the future.
	storedUser := pluginstore.NewUser(mmUser.Id, oid, ssoUsername)
	err = a.p.pluginStore.StoreUser(storedUser)
	if err != nil {
		logger.WithError(err).Error("Failed to store user")
		http.Error(w, "Internal server error", http.StatusInternalServerError)
		return
	}

	appID := r.URL.Query().Get("app_id")
	if appID == "" {
		logger.Error("App ID was not sent with the authentication request")
	}

	err = a.p.pluginStore.StoreAppID(appID)
	if err != nil {
		logger.WithError(err).Error("Failed to store app ID")
		http.Error(w, "Internal server error", http.StatusInternalServerError)
		return
	}

	// This is effectively copied from https://github.com/mattermost/mattermost/blob/a184e5677d28433495b0cde764bfd99700838740/server/channels/app/login.go#L287
	secure := true
	maxAgeSeconds := *config.ServiceSettings.SessionLengthWebInHours * 60 * 60
	domain := getCookieDomain(config)
	subpath, _ := utils.GetSubpathFromConfig(config)

	jwtExpiresAt, err := claims.GetExpirationTime()
	if err != nil || jwtExpiresAt == nil {
		logger.WithError(err).Error("Missing or invalid expiration time claim")
		http.Error(w, "Bad Request", http.StatusBadRequest)
		return
	}
	expiresAt := jwtExpiresAt.Time

	session, err := a.p.client.Session.Create(&model.Session{
		UserId:    mmUser.Id,
		ExpiresAt: model.GetMillisForTime(expiresAt),
	})
	if err != nil {
		logger.WithError(err).Error("Failed to create session for Mattermost user")
		http.Error(w, "Internal server error", http.StatusInternalServerError)
		return
	}

	// Set session cookie
	sessionCookie := &http.Cookie{
		Name:     model.SessionCookieToken,
		Value:    session.Token,
		Path:     subpath,
		MaxAge:   maxAgeSeconds,
		Expires:  expiresAt,
		HttpOnly: true,
		Domain:   domain,
		Secure:   secure,
		SameSite: http.SameSiteNoneMode,
	}

	userCookie := &http.Cookie{
		Name:     model.SessionCookieUser,
		Value:    mmUser.Id,
		Path:     subpath,
		MaxAge:   maxAgeSeconds,
		Expires:  expiresAt,
		Domain:   domain,
		Secure:   secure,
		SameSite: http.SameSiteNoneMode,
	}

	csrfCookie := &http.Cookie{
		Name:    model.SessionCookieCsrf,
		Value:   session.GetCSRF(),
		Path:    subpath,
		MaxAge:  maxAgeSeconds,
		Expires: expiresAt,
		Domain:  domain,
		Secure:  secure,
	}

	http.SetCookie(w, sessionCookie)
	http.SetCookie(w, userCookie)
	http.SetCookie(w, csrfCookie)

	// Redirect to the home page
	http.Redirect(w, r, a.p.getRedirectPathFromUser(logger, mmUser, r.URL.Query().Get("sub_entity_id")), http.StatusSeeOther)
}

// MessageHasBeenPosted is called when a message is posted in Mattermost. We rely on it to send a user activity notification
// to Microsoft Teams when a user is mentioned in a message.
// This is called in a controller Goroutine in the server side so there's no need to worry about concurrency here.
func (p *Plugin) MessageHasBeenPosted(c *plugin.Context, post *model.Post) {
	// Check if user activity notifications are enabled
	if p.getConfiguration().DisableUserActivityNotifications {
		return
	}

	parser := NewNotificationsParser(p.API, p.pluginStore, p.msteamsAppClient)
	if err := parser.ProcessPost(post); err != nil {
		p.API.LogError("Failed to process mentions", "error", err.Error())
		return
	}

	if err := parser.SendNotifications(); err != nil {
		p.API.LogError("Failed to send notifications", "error", err.Error())
	}
}

func getCookieDomain(config *model.Config) string {
	if config.ServiceSettings.AllowCookiesForSubdomains != nil && *config.ServiceSettings.AllowCookiesForSubdomains && config.ServiceSettings.SiteURL != nil {
		if siteURL, err := url.Parse(*config.ServiceSettings.SiteURL); err == nil {
			return siteURL.Hostname()
		}
	}
	return ""
}

// getRedirectPathFromUser generates a redirect path for the user based on the subEntityID.
// This is used to redirect the user to the correct URL when they click on a notification in Microsoft Teams.
func (p *Plugin) getRedirectPathFromUser(logger logrus.FieldLogger, user *model.User, subEntityID string) string {
	if subEntityID != "" {
		if strings.HasPrefix(subEntityID, "post_preview_") {
			postID := strings.TrimPrefix(subEntityID, "post_preview_")
			return fmt.Sprintf("/plugins/%s/iframe/notification_preview?post_id=%s", url.PathEscape(manifest.Id), url.QueryEscape(postID))
		} else if strings.HasPrefix(subEntityID, "post_") {
			var team *model.Team
			postID := strings.TrimPrefix(subEntityID, "post_")
			post, appErr := p.API.GetPost(postID)
			if appErr != nil {
				logger.WithError(appErr).Error("Failed to get post to generate redirect path from subEntityId")
				return "/"
			}

			channel, appErr := p.API.GetChannel(post.ChannelId)
			if appErr != nil {
				logger.WithError(appErr).Error("Failed to get channel to generate redirect path from subEntityId")
				return "/"
			}

			if channel.TeamId == "" {
				var teams []*model.Team
				teams, appErr = p.API.GetTeamsForUser(user.Id)
				if appErr != nil || len(teams) == 0 {
					logger.WithError(appErr).Error("Failed to get teams for user to generate redirect path from subEntityId")
					return "/"
				}
				team = teams[0]
			} else {
				team, appErr = p.API.GetTeam(channel.TeamId)
				if appErr != nil {
					logger.WithError(appErr).Error("Failed to get team to generate redirect path from subEntityId")
					return "/"
				}
			}

			return fmt.Sprintf("/%s/pl/%s", team.Name, post.Id)
		}
	}

	return "/"
}<|MERGE_RESOLUTION|>--- conflicted
+++ resolved
@@ -47,7 +47,7 @@
 func (a *API) iFrame(w http.ResponseWriter, r *http.Request) {
 	a.p.API.LogDebug("iFrame", "action", r.URL.Query().Get("action"), "sub_entity_id", r.URL.Query().Get("sub_entity_id"))
 
-	iframeCtx, err := a.makeIFrameContext(iFrameContext{})
+	iframeCtx, err := a.createIFrameContext("", nil)
 	if err != nil {
 		a.p.API.LogError("Failed to create iFrame context", "error", err.Error())
 		http.Error(w, "Failed to create iFrame context", http.StatusInternalServerError)
@@ -99,14 +99,9 @@
 		http.Error(w, "post_id is required", http.StatusBadRequest)
 		return
 	}
-<<<<<<< HEAD
 
 	post, appErr := a.p.API.GetPost(postID)
 	if appErr != nil {
-=======
-	post, err := a.p.API.GetPost(postID)
-	if err != nil {
->>>>>>> 3c5598f1
 		http.Error(w, "failed to get post", http.StatusInternalServerError)
 		return
 	}
@@ -116,57 +111,16 @@
 		http.Error(w, "user does not have access to the post", http.StatusForbidden)
 	}
 
-	author, err := a.p.API.GetUser(post.UserId)
-	if err != nil {
-		a.p.API.LogError("Failed to get author", "user_id", post.UserId, "error", err.Error())
-		http.Error(w, "failed to get author", http.StatusInternalServerError)
-		return
-	}
-
-	channel, err := a.p.API.GetChannel(post.ChannelId)
-	if err != nil {
-		logrus.Errorf("failed to get channel for channel ID %s: %v", post.ChannelId, err)
-		http.Error(w, fmt.Sprintf("failed to get channel: %v", err), http.StatusInternalServerError)
-		return
-	}
-
-	iframeCtx := iFrameContext{
-		Post:   post,
-		UserID: userID,
-
-		NotificationPreviewContext: iFrameNotificationPreviewContext{
-			PostAuthor: author,
-			Channel:    channel,
-		},
-	}
-
-<<<<<<< HEAD
-	iframeCtx, err := a.makeIFrameContext(iframeCtx)
+	iFrameCtx, err := a.createIFrameContext(userID, post)
 	if err != nil {
 		a.p.API.LogError("Failed to create iFrame context", "error", err.Error())
 		http.Error(w, "Failed to create iFrame context", http.StatusInternalServerError)
 		return
 	}
 
-	html, err := a.formatTemplate(assets.IFrameNotificationPreviewHTMLTemplate, iframeCtx)
+	html, err := a.formatTemplate(assets.IFrameNotificationPreviewHTMLTemplate, iFrameCtx)
 	if err != nil {
 		a.p.API.LogError("Failed to format iFrame HTML", "error", err.Error())
-=======
-	if channel.Type == model.ChannelTypeDirect || channel.Type == model.ChannelTypeGroup {
-		iframeCtx.NotificationPreviewContext.ChannelNameDisplay = "Direct Message"
-	} else {
-		iframeCtx.NotificationPreviewContext.ChannelNameDisplay = channel.Name
-	}
-
-	iframeCtx.NotificationPreviewContext.PostAuthorDisplay = author.GetDisplayName(model.ShowNicknameFullName)
-
-	// Format date in this way: "April 4, 2025 • 10:43 AM"
-	iframeCtx.NotificationPreviewContext.PostCreatedAtDisplay = time.Unix(post.CreateAt/1000, 0).Format("January 2, 2006 • 03:04 PM")
-
-	html, appErr := a.formatTemplate(assets.IFrameNotificationPreviewHTMLTemplate, iframeCtx)
-	if appErr != nil {
-		a.p.API.LogError("Failed to format iFrame HTML", "error", appErr.Error())
->>>>>>> 3c5598f1
 		http.Error(w, "Failed to format iFrame HTML", http.StatusInternalServerError)
 		return
 	}
@@ -177,33 +131,57 @@
 	}
 }
 
-// makeIFrameContext creates the iFrame context for the iFrame HTML template.
-// It populates some missing fields (SiteURL, PluginID, TenantID) from specificed context, while
-// preserving the existing values in the context.
-func (a *API) makeIFrameContext(iframeCtx iFrameContext) (iFrameContext, error) {
-	if iframeCtx.SiteURL == "" {
-		config := a.p.API.GetConfig()
-		iframeCtx.SiteURL = *config.ServiceSettings.SiteURL
-		if iframeCtx.SiteURL == "" {
-			return iframeCtx, fmt.Errorf("ServiceSettings.SiteURL cannot be empty for MS Teams iFrame")
-		}
-	}
-
-	if iframeCtx.PluginID == "" {
-		iframeCtx.PluginID = url.PathEscape(manifest.Id)
-	}
-	if iframeCtx.TenantID == "" {
-		iframeCtx.TenantID = a.p.getConfiguration().TenantID
-	}
-
-	if iframeCtx.Post != nil {
-		postJSON, err := json.Marshal(iframeCtx.Post)
-		if err != nil {
-			return iframeCtx, fmt.Errorf("failed to marshal post: %w", err)
-		}
-		iframeCtx.PostJSON = string(postJSON)
-	}
-	return iframeCtx, nil
+// createIFrameContext creates the iFrame context for the iFrame and iFrameNotificationPreview HTML templates.
+func (a *API) createIFrameContext(userID string, post *model.Post) (iFrameContext, error) {
+	config := a.p.API.GetConfig()
+	if *config.ServiceSettings.SiteURL == "" {
+		return iFrameContext{}, fmt.Errorf("ServiceSettings.SiteURL cannot be empty for MS Teams iFrame")
+	}
+
+	iFrameCtx := iFrameContext{
+		SiteURL:  *config.ServiceSettings.SiteURL,
+		PluginID: url.PathEscape(manifest.Id),
+		TenantID: a.p.getConfiguration().TenantID,
+		UserID:   userID,
+		Post:     post,
+	}
+
+	// If the post is nil, we don't need to do anything else.
+	if post == nil {
+		return iFrameCtx, nil
+	}
+
+	// create context for notification preview
+	postJSON, err := json.Marshal(post)
+	if err != nil {
+		return iFrameContext{}, fmt.Errorf("failed to marshal post: %w", err)
+	}
+	iFrameCtx.PostJSON = string(postJSON)
+
+	author, appErr := a.p.API.GetUser(post.UserId)
+	if appErr != nil {
+		return iFrameContext{}, fmt.Errorf("failed to get author: %w", appErr)
+	}
+
+	channel, appErr := a.p.API.GetChannel(post.ChannelId)
+	if appErr != nil {
+		return iFrameContext{}, fmt.Errorf("failed to get channel: %w", appErr)
+	}
+
+	channelDisplayName := channel.Name
+	if channel.Type == model.ChannelTypeDirect || channel.Type == model.ChannelTypeGroup {
+		iFrameCtx.NotificationPreviewContext.ChannelNameDisplay = "Direct Message"
+	}
+
+	iFrameCtx.NotificationPreviewContext = iFrameNotificationPreviewContext{
+		PostAuthor:           author,
+		Channel:              channel,
+		ChannelNameDisplay:   channelDisplayName,
+		PostAuthorDisplay:    author.GetDisplayName(model.ShowNicknameFullName),
+		PostCreatedAtDisplay: time.Unix(post.CreateAt/1000, 0).Format("January 2, 2006 • 03:04 PM"), // Format date in this way: "April 4, 2025 • 10:43 AM"
+	}
+
+	return iFrameCtx, nil
 }
 
 // formatTemplate formats the iFrame HTML template with the site URL and plugin ID
